--- conflicted
+++ resolved
@@ -62,21 +62,13 @@
         'scipy>=1.2.3,<2',
         'scikit-image>=0.14.5',
         'scikit-learn>=0.20.4',
-<<<<<<< HEAD
-        'tensorflow~=2.4.2',
+        'tensorflow~=2.5.0',
         'tensorflow_addons==0.13.0',
         'spektral==1.0.4',
         'jupyter>=1.0.0,<2',
         'opencv-python-headless<5',
         'deepcell-tracking>=0.4.0,<0.5.0',
-        'deepcell-toolbox>=0.9.0,<0.10.0'
-=======
-        'tensorflow~=2.5.0',
-        'jupyter>=1.0.0,<2',
-        'opencv-python-headless<5',
-        'deepcell-tracking>=0.3.1,<0.4.0',
         'deepcell-toolbox~=0.10.0'
->>>>>>> 7803999b
     ],
     extras_require={
         'tests': [
