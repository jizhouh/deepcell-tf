--- conflicted
+++ resolved
@@ -152,17 +152,14 @@
 
 
 class DilatedMaxPool3D(Layer):
-<<<<<<< HEAD
-    def __init__(self, pool_size=(2, 2), 
-                 strides=None, 
-                 dilation_rate=1,
-                 padding='valid', 
-                 data_format=None, 
-                 **kwargs):
-=======
+#     def __init__(self, pool_size=(2, 2), 
+#                  strides=None, 
+#                  dilation_rate=1,
+#                  padding='valid', 
+#                  data_format=None, 
+#                  **kwargs):
     def __init__(self, pool_size=(1, 2, 2), strides=None, dilation_rate=1,
                  padding='valid', data_format=None, **kwargs):
->>>>>>> 8ec21762
         super(DilatedMaxPool3D, self).__init__(**kwargs)
         data_format = conv_utils.normalize_data_format(data_format)
         if strides is None or dilation_rate != 1 and dilation_rate != (1, 1, 1):
