--- conflicted
+++ resolved
@@ -25,15 +25,10 @@
 
 import numpy as np
 import warnings
-<<<<<<< HEAD
 import os
 import pylab as plt
 import matplotlib
-=======
-import matplotlib
-matplotlib.use('Agg') 
-
->>>>>>> 401bc45f
+
 import tensorflow as tf
 
 from tensorflow.python.keras import activations
@@ -494,7 +489,7 @@
 # (n_frames, width, height, channels) and returns a movie
 # of identical shape.
 
-'''
+
 seq = Sequential()
 seq.add(ConvGRU2D(filters=40, kernel_size=(3, 3),
                    input_shape=(None, 40, 40, 1),
@@ -541,7 +536,7 @@
                activation='sigmoid',
                padding='same', data_format='channels_last'))
 seq.compile(loss='binary_crossentropy', optimizer='adadelta')
-
+'''
 
 # Artificial data generation:
 # Generate movies with 3 to 7 moving squares inside.
@@ -644,10 +639,7 @@
         toplot = shifted_movies[which][i - 1, ::, ::, 0]
 
     plt.imshow(toplot)
-<<<<<<< HEAD
     plt.savefig('%i_animate.png' % (i + 1))
-=======
-    plt.savefig('%i_animate_LSTM.png' % (i + 1))
->>>>>>> 401bc45f
-
-
+
+
+
